{
  "path-request": [
    {
      "request-id": "0",
      "source": "Lorient_KMA",
      "destination": "Vannes_KBE",
      "src-tp-id": "trx Lorient_KMA",
      "dst-tp-id": "trx Vannes_KBE",
      "path-constraints": {
        "te-bandwidth": {
          "technology": "flexi-grid",
          "trx_type": "Voyager",
<<<<<<< HEAD
          "trx_mode": null,
=======
          "trx_mode": "mode 1",
>>>>>>> 2c3b74cd
          "effective-freq-slot": [
            {
              "n": "null",
              "m": "null"
            }
          ],
          "spacing": 50000000000.0,
          "max-nb-of-channel": 80,
          "output-power": 0.0012589254117941673,
          "path_bandwidth": 100000000000.0
        }
      },
      "optimizations": {
        "explicit-route-include-objects": []
      }
    },
    {
      "request-id": "1",
      "source": "Brest_KLA",
      "destination": "Vannes_KBE",
      "src-tp-id": "trx Brest_KLA",
      "dst-tp-id": "trx Vannes_KBE",
      "path-constraints": {
        "te-bandwidth": {
          "technology": "flexi-grid",
          "trx_type": "Voyager",
<<<<<<< HEAD
          "trx_mode": null,
=======
          "trx_mode": "mode 1",
>>>>>>> 2c3b74cd
          "effective-freq-slot": [
            {
              "n": "null",
              "m": "null"
            }
          ],
          "spacing": 50000000000.0,
          "max-nb-of-channel": 80,
          "output-power": 0.0012589254117941673,
          "path_bandwidth": 0
        }
      },
      "optimizations": {
        "explicit-route-include-objects": [
          {
            "index": 0,
            "unnumbered-hop": {
              "node-id": "roadm Brest_KLA",
              "link-tp-id": "link-tp-id is not used",
              "hop-type": "loose",
              "direction": "direction is not used"
            },
            "label-hop": {
              "te-label": {
                "generic": "generic is not used",
                "direction": "direction is not used"
              }
            }
          },
          {
            "index": 1,
            "unnumbered-hop": {
              "node-id": "roadm Lannion_CAS",
              "link-tp-id": "link-tp-id is not used",
              "hop-type": "loose",
              "direction": "direction is not used"
            },
            "label-hop": {
              "te-label": {
                "generic": "generic is not used",
                "direction": "direction is not used"
              }
            }
          },
          {
            "index": 2,
            "unnumbered-hop": {
              "node-id": "roadm Lorient_KMA",
              "link-tp-id": "link-tp-id is not used",
              "hop-type": "loose",
              "direction": "direction is not used"
            },
            "label-hop": {
              "te-label": {
                "generic": "generic is not used",
                "direction": "direction is not used"
              }
            }
          },
          {
            "index": 3,
            "unnumbered-hop": {
              "node-id": "roadm Vannes_KBE",
              "link-tp-id": "link-tp-id is not used",
              "hop-type": "loose",
              "direction": "direction is not used"
            },
            "label-hop": {
              "te-label": {
                "generic": "generic is not used",
                "direction": "direction is not used"
              }
            }
          }
        ]
      }
    },
    {
      "request-id": "3",
      "source": "Lannion_CAS",
      "destination": "Rennes_STA",
      "src-tp-id": "trx Lannion_CAS",
      "dst-tp-id": "trx Rennes_STA",
      "path-constraints": {
        "te-bandwidth": {
          "technology": "flexi-grid",
          "trx_type": "vendorA_trx-type1",
          "trx_mode": "mode 1",
          "effective-freq-slot": [
            {
              "n": "null",
              "m": "null"
            }
          ],
          "spacing": 50000000000.0,
          "max-nb-of-channel": 80,
          "output-power": 0.0012589254117941673,
          "path_bandwidth": 60000000000.0
        }
      },
      "optimizations": {
        "explicit-route-include-objects": []
      }
    },
    {
      "request-id": "4",
      "source": "Rennes_STA",
      "destination": "Lannion_CAS",
      "src-tp-id": "trx Rennes_STA",
      "dst-tp-id": "trx Lannion_CAS",
      "path-constraints": {
        "te-bandwidth": {
          "technology": "flexi-grid",
          "trx_type": "vendorA_trx-type1",
<<<<<<< HEAD
          "trx_mode": null,
=======
          "trx_mode": "mode 2",
>>>>>>> 2c3b74cd
          "effective-freq-slot": [
            {
              "n": "null",
              "m": "null"
            }
          ],
          "spacing": 75000000000.0,
          "max-nb-of-channel": 63,
          "output-power": 0.0019952623149688794,
          "path_bandwidth": 150000000000.0
        }
      },
      "optimizations": {
        "explicit-route-include-objects": []
      }
    },
    {
      "request-id": "5",
      "source": "Rennes_STA",
      "destination": "Lannion_CAS",
      "src-tp-id": "trx Rennes_STA",
      "dst-tp-id": "trx Lannion_CAS",
      "path-constraints": {
        "te-bandwidth": {
          "technology": "flexi-grid",
          "trx_type": "vendorA_trx-type1",
          "trx_mode": "mode 2",
          "effective-freq-slot": [
            {
              "n": "null",
              "m": "null"
            }
          ],
          "spacing": 75000000000.0,
          "max-nb-of-channel": 63,
          "output-power": 0.0019952623149688794,
          "path_bandwidth": 20000000000.0
        }
      },
      "optimizations": {
        "explicit-route-include-objects": []
      }
    }
  ],
  "synchronization": [
    {
      "synchronization-id": "3",
      "svec": {
        "relaxable": "False",
        "link-diverse": "True",
        "node-diverse": "True",
        "request-id-number": [
          "3",
          "1"
        ]
      }
    },
    {
      "synchronization-id": "4",
      "svec": {
        "relaxable": "False",
        "link-diverse": "True",
        "node-diverse": "True",
        "request-id-number": [
          "4",
          "5"
        ]
      }
    }
  ]
}<|MERGE_RESOLUTION|>--- conflicted
+++ resolved
@@ -10,11 +10,7 @@
         "te-bandwidth": {
           "technology": "flexi-grid",
           "trx_type": "Voyager",
-<<<<<<< HEAD
-          "trx_mode": null,
-=======
           "trx_mode": "mode 1",
->>>>>>> 2c3b74cd
           "effective-freq-slot": [
             {
               "n": "null",
@@ -41,11 +37,7 @@
         "te-bandwidth": {
           "technology": "flexi-grid",
           "trx_type": "Voyager",
-<<<<<<< HEAD
-          "trx_mode": null,
-=======
           "trx_mode": "mode 1",
->>>>>>> 2c3b74cd
           "effective-freq-slot": [
             {
               "n": "null",
@@ -160,11 +152,7 @@
         "te-bandwidth": {
           "technology": "flexi-grid",
           "trx_type": "vendorA_trx-type1",
-<<<<<<< HEAD
-          "trx_mode": null,
-=======
           "trx_mode": "mode 2",
->>>>>>> 2c3b74cd
           "effective-freq-slot": [
             {
               "n": "null",
